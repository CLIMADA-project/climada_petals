--- conflicted
+++ resolved
@@ -13,11 +13,7 @@
 setup(
     name='climada_petals',
 
-<<<<<<< HEAD
-    version='6.0.0',
-=======
     version='6.0.1-dev',
->>>>>>> 361c734e
 
     description='CLIMADA Extensions in Python',
 
