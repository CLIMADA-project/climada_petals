"""A setuptools based setup module.
"""

from pathlib import Path
from setuptools import setup, find_namespace_packages

here = Path(__file__).parent.absolute()

# Get the long description from the README file
with open(here / 'README.md', encoding='utf-8') as f:
    long_description = f.read()

setup(
    name='climada_petals',

    version='6.0.2-dev',

    description='CLIMADA Extensions in Python',

    long_description=long_description,
    long_description_content_type='text/markdown',

    url='https://github.com/CLIMADA-project/climada_python',

    author='ETH',

    license='OSI Approved :: GNU General Public License v3 (GPLv3)',

    classifiers=[
        'Development Status :: 4 - Beta',
        'Programming Language :: Python :: 3',
        'Topic :: Scientific/Engineering :: Atmospheric Science',
        'Topic :: Scientific/Engineering :: GIS',
        'Topic :: Scientific/Engineering :: Mathematics',
    ],
    keywords='climate adaptation',

    python_requires=">=3.10,<3.13",
    install_requires=[
<<<<<<< HEAD
        'climada>=5.0',
        'boario',
=======
        'boario',
        'climada>=6.0',
>>>>>>> a566c08e
        'cdsapi',
        'osm-flex',
        "pymrio",
        'rioxarray',
        'ruamel.yaml',
        'scikit-image',
        'xesmf',
    ],

    packages=find_namespace_packages(include=['climada_petals*']),

    setup_requires=['setuptools_scm'],
    include_package_data=True,
)<|MERGE_RESOLUTION|>--- conflicted
+++ resolved
@@ -37,13 +37,8 @@
 
     python_requires=">=3.10,<3.13",
     install_requires=[
-<<<<<<< HEAD
-        'climada>=5.0',
-        'boario',
-=======
-        'boario',
+        'boario>=0.6.2',
         'climada>=6.0',
->>>>>>> a566c08e
         'cdsapi',
         'osm-flex',
         "pymrio",
