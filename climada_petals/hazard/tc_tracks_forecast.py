"""
This file is part of CLIMADA.

Copyright (C) 2017 ETH Zurich, CLIMADA contributors listed in AUTHORS.

CLIMADA is free software: you can redistribute it and/or modify it under the
terms of the GNU General Public License as published by the Free
Software Foundation, version 3.

CLIMADA is distributed in the hope that it will be useful, but WITHOUT ANY
WARRANTY; without even the implied warranty of MERCHANTABILITY or FITNESS FOR A
PARTICULAR PURPOSE.  See the GNU General Public License for more details.

You should have received a copy of the GNU General Public License along
with CLIMADA. If not, see <https://www.gnu.org/licenses/>.

---

Define TCTracks auxiliary methods: BUFR based TC predictions (from ECMWF)
"""

__all__ = ['TCForecast']

# standard libraries
import datetime as dt
import fnmatch
import ftplib
import io
import logging
import os
import tempfile
from pathlib import Path

# additional libraries
import eccodes as ec
import lxml.etree as et
import numpy as np
import pandas as pd
import tqdm
import xarray as xr
# climada dependencies
from climada.hazard.tc_tracks import (
    BASIN_ENV_PRESSURE,
    CAT_NAMES,
    DEF_ENV_PRESSURE,
    TCTracks,
    set_category,
)
from climada.util.files_handler import get_file_names

# declare constants
ECMWF_FTP = 'dissemination.ecmwf.int'
ECMWF_USER = 'wmo'
ECMWF_PASS = 'essential'

BASINS = {
    'W': 'W - North West Pacific',
    'C': 'C - North Central Pacific',
    'E': 'E - North East Pacific',
    'P': 'P - South Pacific',
    'L': 'L - North Atlantic',
    'A': 'A - Arabian Sea (North Indian Ocean)',
    'B': 'B - Bay of Bengal (North Indian Ocean)',
    'U': 'U - Australia',
    'S': 'S - South-West Indian Ocean',
    'X': 'X - Undefined Basin'
}
"""Gleaned from the ECMWF wiki at
https://confluence.ecmwf.int/display/FCST/Tropical+Cyclone+tracks+in+BUFR+-+including+genesis
with added basin 'X' to deal with it appearing in operational forecasts
(see e.g. years 2020 and 2021 in the sidebar at https://www.ecmwf.int/en/forecasts/charts/tcyclone/)
and Wikipedia at https://en.wikipedia.org/wiki/Invest_(meteorology)

The BUFR code table is using EMO BUFR table version 35,
available at https://confluence.ecmwf.int/display/ECC/WMO%3D35+element+table?src=contextnavpagetreemode
"""

SAFFIR_MS_CAT = np.array([18, 33, 43, 50, 59, 71, 1000])
"""Saffir-Simpson Hurricane Categories in m/s"""

SIG_CENTRE = 1
"""The BUFR code 008005 significance for 'centre'"""

LOGGER = logging.getLogger(__name__)

MISSING_DOUBLE = ec.CODES_MISSING_DOUBLE
MISSING_LONG = ec.CODES_MISSING_LONG
"""Missing double and integers in ecCodes """

CXML2CSV_XSL = Path(__file__).parent / "data/cxml_ecmwf_transformation.xsl"
"""Xsl file for transforming CXML to CSV format."""

BASIN_ENV_PRESSURE_CXML = {
    "Southwest Pacific": BASIN_ENV_PRESSURE["SP"],
    "North Indian": BASIN_ENV_PRESSURE["NI"],
    "Northeast Pacific": BASIN_ENV_PRESSURE["EP"],
    "Northwest Pacific": BASIN_ENV_PRESSURE["WP"],
    "North Atlantic": BASIN_ENV_PRESSURE["NA"],
}


class TCForecast(TCTracks):
    """An extension of the TCTracks construct adapted to forecast tracks
    obtained from numerical weather prediction runs.

    Attributes
    ----------
    data : list of xarray.Dataset
        Same as in parent class, adding the following attributes
        - ensemble_member (int)
        - is_ensemble (bool; if False, the simulation is a high resolution
                       deterministic run)
        - run_datetime (numpy.datetime64): timepoint of the initialisation of
            the numerical weather prediction run

    """

    def fetch_ecmwf(self, path=None, files=None, target_dir=None, remote_dir=None):
        """
        Fetch and read latest ECMWF TC track predictions from the FTP
        dissemination server into instance. Use path or files argument
        to use local files instead.

        Assumes file naming conventions consistent with ECMWF: all files
        are assumed to have 'tropical_cyclone' and 'ECEP' in their name,
        denoting tropical cyclone ensemble forecast files.

        Parameters
        ----------
        path : str, list(str), optional
            A location in the filesystem. Either a
            path to a single BUFR TC track file, or a folder containing
            only such files, or a globbing pattern. Passed to
            climada.util.files_handler.get_file_names
        files : file-like, optional
            An explicit list of file objects, bypassing
            get_file_names
        target_dir : str, optional
            An existing directory in the filesystem. When set, downloaded BUFR
            files will be saved here, otherwise they will be downloaded as
            temporary files.
        remote_dir : str, optional
            If set, search the ECMWF FTP folder for forecast files in the
            directory; otherwise defaults to the latest. Format:
            yyyymmddhhmmss, e.g. 20200730120000
        """
        if path is None and files is None:
            files = self.fetch_bufr_ftp(target_dir, remote_dir)
        elif files is None:
            files = get_file_names(path)
        elif not isinstance(files, list):
            files = [files]

        for i, file in tqdm.tqdm(enumerate(files, 1), desc='Processing',
                                 unit=' files', total=len(files)):
            # Open the bufr file if not already
            if isinstance(file, str) or isinstance(file, Path):
                file = open(file, 'rb')

            if os.name == 'nt' and hasattr(file, 'file'):
                file = file.file   # if in windows try accessing the underlying tempfile directly
                                   # in case variable file is tempfile._TemporaryFileWrapper
            self.read_one_bufr_tc(file, id_no=i)

            file.close()  # discards if tempfile

    @staticmethod
    def fetch_bufr_ftp(target_dir=None, remote_dir=None):
        """
        Fetch and read latest ECMWF TC track predictions from the FTP
        dissemination server. If target_dir is set, the files get downloaded
        persistently to the given location. A list of opened file-like objects
        gets returned.

        Parameters
        ----------
        target_dir : str
            An existing directory to write the files to. If
            None, the files get returned as tempfiles.
        remote_dir : str, optional
            If set, search this ftp folder for
            forecast files; defaults to the latest. Format:
            yyyymmddhhmmss, e.g. 20200730120000

        Returns
        -------
        [filelike]
        """
        con = ftplib.FTP(host=ECMWF_FTP, user=ECMWF_USER, passwd=ECMWF_PASS)

        try:
            if remote_dir is None:
                # Read list of directories on the FTP server
                remote = pd.Series(con.nlst())
                # Identify directories with forecasts initialised as 00 or 12 UTC
                remote = remote[remote.str.contains('120000|000000$')]
                # Select the most recent directory (names are formatted yyyymmddhhmmss)
                remote = remote.sort_values(ascending=False)
                remote_dir = remote.iloc[0]

            # Connect to the directory
            con.cwd(remote_dir)

            # Filter to files with 'tropical_cyclone' in the name: each file is a forecast ensemble for one event
            remotefiles_temp = fnmatch.filter(con.nlst(), '*tropical_cyclone*')
            # Filter to forecast ensemble files only
            remotefiles = fnmatch.filter(remotefiles_temp, '*ECEP*')

            if len(remotefiles) == 0:
                msg = 'No tracks found at ftp://{}/{}'
                msg.format(ECMWF_FTP, remote_dir)
                raise FileNotFoundError(msg)

            localfiles = []

            LOGGER.info('Fetching BUFR tracks:')

            for rfile in tqdm.tqdm(remotefiles, desc='Download', unit=' files'):
                if target_dir:
                    lfile = Path(target_dir, rfile).open('w+b')
                else:
                    lfile = tempfile.TemporaryFile(mode='w+b')

                con.retrbinary('RETR ' + rfile, lfile.write)
                lfile.seek(0)
                localfiles.append(lfile)

        except ftplib.all_errors as err:
            con.quit()
            raise type(err)('Error while downloading BUFR TC tracks: ' + str(err)) from err

        _ = con.quit()

        return localfiles

    def read_one_bufr_tc(self, file, id_no=None):
        """ Read a single BUFR TC track file tailored to the ECMWF TC track
        predictions format.

        Parameters:
            file (str, filelike): Path object, string, or file-like object
            id_no (int): Numerical ID; optional. Else use date + random int.
        """
        # Open the bufr file
        if isinstance(file, str) or isinstance(file, Path):
            # for the case that file is str, try open it
            file = open(file, 'rb')
<<<<<<< HEAD
        
        # loop for the messages in the file
        while 1:
            # read the next message in the file
            bufr = ec.codes_bufr_new_from_file(file)
            # break loop if there are no more messages
            if bufr is None:
                break
    
            # we need to instruct ecCodes to expand all the descriptors
            # i.e. unpack the data values
            ec.codes_set(bufr, 'unpack', 1)
    
            # get the forecast time
            timestamp_origin = dt.datetime(
                ec.codes_get(bufr, 'year'), ec.codes_get(bufr, 'month'),
                ec.codes_get(bufr, 'day'), ec.codes_get(bufr, 'hour'),
                ec.codes_get(bufr, 'minute'),
=======

        bufr = ec.codes_bufr_new_from_file(file)

        # we need to instruct ecCodes to expand all the descriptors
        # i.e. unpack the data values
        ec.codes_set(bufr, 'unpack', 1)

        # get the forecast time
        timestamp_origin = dt.datetime(
            ec.codes_get(bufr, 'year'), ec.codes_get(bufr, 'month'),
            ec.codes_get(bufr, 'day'), ec.codes_get(bufr, 'hour'),
            ec.codes_get(bufr, 'minute'),
        )
        timestamp_origin = np.datetime64(timestamp_origin)

        # get storm identifier
        sid = ec.codes_get(bufr, 'stormIdentifier').strip()

        # number of timesteps (size of the forecast time + initial analysis timestep)
        try:
            n_timestep = ec.codes_get_size(bufr, 'timePeriod') + 1
        except ec.CodesInternalError:
            LOGGER.warning("Track %s has no defined timePeriod. Track is discarded.", sid)
            return None

        # get number of ensemble members
        ens_no = ec.codes_get_array(bufr, "ensembleMemberNumber")
        n_ens = len(ens_no)

        # See documentation for link to ensemble types
        # Sometimes only one value is given instead of an array and it needs to be reproduced across all tracks
        ens_type = ec.codes_get_array(bufr, 'ensembleForecastType')
        if len(ens_type) == 1:
            ens_type = np.repeat(ens_type, n_ens)

        # values at timestep 0 (perturbed from the analysis for each ensemble member)
        lat_init_temp = ec.codes_get_array(bufr, '#2#latitude')
        lon_init_temp = ec.codes_get_array(bufr, '#2#longitude')
        pre_init_temp = ec.codes_get_array(bufr, '#1#pressureReducedToMeanSeaLevel')
        wnd_init_temp = ec.codes_get_array(bufr, '#1#windSpeedAt10M')

        # check dimension of the variables, and replace missing value with NaN
        lat_init = self._check_variable(lat_init_temp, n_ens, varname="Latitude at time 0")
        lon_init = self._check_variable(lon_init_temp, n_ens, varname="Longitude at time 0")
        pre_init = self._check_variable(pre_init_temp, n_ens, varname="Pressure at time 0")
        wnd_init = self._check_variable(wnd_init_temp, n_ens, varname="Maximum 10m wind at time 0")

        # Create dictionaries of lists to store output for each variable.
        # Each dict entry is an ensemble member, and it contains a list of forecast values by timestep
        latitude = {ind_ens: np.array(lat_init[ind_ens]) for ind_ens in range(n_ens)}
        longitude = {ind_ens: np.array(lon_init[ind_ens]) for ind_ens in range(n_ens)}
        pressure = {ind_ens: np.array(pre_init[ind_ens]) for ind_ens in range(n_ens)}
        max_wind = {ind_ens: np.array(wnd_init[ind_ens]) for ind_ens in range(n_ens)}

        # getting the forecasted storms
        timesteps_int = [0 for x in range(n_timestep)]
        for ind_timestep in range(1, n_timestep):
            rank1 = ind_timestep * 2 + 2  # rank for getting storm centre information
            rank3 = ind_timestep * 2 + 3  # rank for getting max wind information

            # Get timestep
            timestep = ec.codes_get_array(bufr, "#%d#timePeriod" % ind_timestep)
            timesteps_int[ind_timestep] = self.get_value_from_bufr_array(timestep)

            # Location of the storm: first check significance value matches what we expect
            sig_values = ec.codes_get_array(bufr, "#%d#meteorologicalAttributeSignificance" % rank1)
            significance = self.get_value_from_bufr_array(sig_values)

            # get lat, lon, and pressure of all ensemble members at ind_timestep
            if significance == 1:
                lat_temp = ec.codes_get_array(bufr, "#%d#latitude" % rank1)
                lon_temp = ec.codes_get_array(bufr, "#%d#longitude" % rank1)
                pre_temp = ec.codes_get_array(bufr, "#%d#pressureReducedToMeanSeaLevel" % (ind_timestep + 1))
            else:
                raise ValueError('unexpected meteorologicalAttributeSignificance=', significance)

            # Location of max wind: check significance value matches what we expect
            sig_values = ec.codes_get_array(bufr, "#%d#meteorologicalAttributeSignificance" % rank3)
            significanceWind = self.get_value_from_bufr_array(sig_values)

            # max_wind of each ensemble members at ind_timestep
            if significanceWind == 3:
                wnd_temp = ec.codes_get_array(bufr, "#%d#windSpeedAt10M" % (ind_timestep + 1))
            else:
                raise ValueError('unexpected meteorologicalAttributeSignificance=', significance)

            # check dimension of the variables, and replace missing value with NaN
            lat = self._check_variable(lat_temp, n_ens, varname="Latitude at time "+str(ind_timestep))
            lon = self._check_variable(lon_temp, n_ens, varname="Longitude at time "+str(ind_timestep))
            pre = self._check_variable(pre_temp, n_ens, varname="Pressure at time "+str(ind_timestep))
            wnd = self._check_variable(wnd_temp, n_ens, varname="Maximum 10m wind at time "+str(ind_timestep))

            # appending values into dictionaries
            for ind_ens in range(n_ens):
                latitude[ind_ens] = np.append(latitude[ind_ens], lat[ind_ens])
                longitude[ind_ens] = np.append(longitude[ind_ens], lon[ind_ens])
                pressure[ind_ens] = np.append(pressure[ind_ens], pre[ind_ens])
                max_wind[ind_ens] = np.append(max_wind[ind_ens], wnd[ind_ens])

        # storing information into a dictionary
        msg = {
            # subset forecast data
            'latitude': latitude,
            'longitude': longitude,
            'wind_10m': max_wind,
            'pressure': pressure,
            'timestamp': timesteps_int,

            # subset metadata
            'wmo_longname': ec.codes_get(bufr, 'longStormName').strip(),
            'storm_id': sid,
            'ens_type': ens_type,
            'ens_number': ens_no,
        }

        if id_no is None:
            id_no = timestamp_origin.item().strftime('%Y%m%d%H') + \
                    str(np.random.randint(1e3, 1e4))

        orig_centre = ec.codes_get(bufr, 'centre')
        if orig_centre == 98:
            provider = 'ECMWF'
        else:
            provider = 'BUFR code ' + str(orig_centre)

        for i in range(n_ens):
            name = msg['wmo_longname']
            track = self._subset_to_track(
                msg, i, provider, timestamp_origin, name, id_no
>>>>>>> eece9e6e
            )
            timestamp_origin = np.datetime64(timestamp_origin)
    
            # get storm identifier
            sid = ec.codes_get(bufr, 'stormIdentifier').strip()
    
            # number of timesteps (size of the forecast time + initial analysis timestep)
            try:
                n_timestep = ec.codes_get_size(bufr, 'timePeriod') + 1
            except ec.CodesInternalError:
                LOGGER.warning("Track %s has no defined timePeriod. Track is discarded.", sid)
                return None
    
            # get number of ensemble members
            ens_no = ec.codes_get_array(bufr, "ensembleMemberNumber")
            n_ens = len(ens_no)
    
            # See documentation for link to ensemble types
            # Sometimes only one value is given instead of an array and it needs to be reproduced across all tracks
            ens_type = ec.codes_get_array(bufr, 'ensembleForecastType')
            if len(ens_type) == 1:
                ens_type = np.repeat(ens_type, n_ens)
    
            # values at timestep 0 (perturbed from the analysis for each ensemble member)
            lat_init_temp = ec.codes_get_array(bufr, '#2#latitude')
            lon_init_temp = ec.codes_get_array(bufr, '#2#longitude')
            pre_init_temp = ec.codes_get_array(bufr, '#1#pressureReducedToMeanSeaLevel')
            wnd_init_temp = ec.codes_get_array(bufr, '#1#windSpeedAt10M')
    
            # check dimension of the variables, and replace missing value with NaN
            lat_init = self._check_variable(lat_init_temp, n_ens, varname="Latitude at time 0")
            lon_init = self._check_variable(lon_init_temp, n_ens, varname="Longitude at time 0")
            pre_init = self._check_variable(pre_init_temp, n_ens, varname="Pressure at time 0")
            wnd_init = self._check_variable(wnd_init_temp, n_ens, varname="Maximum 10m wind at time 0")
    
            # Create dictionaries of lists to store output for each variable.
            # Each dict entry is an ensemble member, and it contains a list of forecast values by timestep
            latitude = {ind_ens: np.array(lat_init[ind_ens]) for ind_ens in range(n_ens)}
            longitude = {ind_ens: np.array(lon_init[ind_ens]) for ind_ens in range(n_ens)}
            pressure = {ind_ens: np.array(pre_init[ind_ens]) for ind_ens in range(n_ens)}
            max_wind = {ind_ens: np.array(wnd_init[ind_ens]) for ind_ens in range(n_ens)}
    
            # getting the forecasted storms
            timesteps_int = [0 for x in range(n_timestep)]
            for ind_timestep in range(1, n_timestep):
                rank1 = ind_timestep * 2 + 2  # rank for getting storm centre information
                rank3 = ind_timestep * 2 + 3  # rank for getting max wind information
    
                # Get timestep
                timestep = ec.codes_get_array(bufr, "#%d#timePeriod" % ind_timestep)
                timesteps_int[ind_timestep] = self.get_value_from_bufr_array(timestep)
    
                # Location of the storm: first check significance value matches what we expect
                sig_values = ec.codes_get_array(bufr, "#%d#meteorologicalAttributeSignificance" % rank1)
                significance = self.get_value_from_bufr_array(sig_values)
    
                # get lat, lon, and pressure of all ensemble members at ind_timestep
                if significance == 1:
                    lat_temp = ec.codes_get_array(bufr, "#%d#latitude" % rank1)
                    lon_temp = ec.codes_get_array(bufr, "#%d#longitude" % rank1)
                    pre_temp = ec.codes_get_array(bufr, "#%d#pressureReducedToMeanSeaLevel" % (ind_timestep + 1))
                else:
                    raise ValueError('unexpected meteorologicalAttributeSignificance=', significance)
    
                # Location of max wind: check significance value matches what we expect
                sig_values = ec.codes_get_array(bufr, "#%d#meteorologicalAttributeSignificance" % rank3)
                significanceWind = self.get_value_from_bufr_array(sig_values)
    
                # max_wind of each ensemble members at ind_timestep
                if significanceWind == 3:
                    wnd_temp = ec.codes_get_array(bufr, "#%d#windSpeedAt10M" % (ind_timestep + 1))
                else:
                    raise ValueError('unexpected meteorologicalAttributeSignificance=', significance)
    
                # check dimension of the variables, and replace missing value with NaN
                lat = self._check_variable(lat_temp, n_ens, varname="Latitude at time "+str(ind_timestep))
                lon = self._check_variable(lon_temp, n_ens, varname="Longitude at time "+str(ind_timestep))
                pre = self._check_variable(pre_temp, n_ens, varname="Pressure at time "+str(ind_timestep))
                wnd = self._check_variable(wnd_temp, n_ens, varname="Maximum 10m wind at time "+str(ind_timestep))
    
                # appending values into dictionaries
                for ind_ens in range(n_ens):
                    latitude[ind_ens] = np.append(latitude[ind_ens], lat[ind_ens])
                    longitude[ind_ens] = np.append(longitude[ind_ens], lon[ind_ens])
                    pressure[ind_ens] = np.append(pressure[ind_ens], pre[ind_ens])
                    max_wind[ind_ens] = np.append(max_wind[ind_ens], wnd[ind_ens])
    
    
            # storing information into a dictionary
            msg = {
                # subset forecast data
                'latitude': latitude,
                'longitude': longitude,
                'wind_10m': max_wind,
                'pressure': pressure,
                'timestamp': timesteps_int,
    
                # subset metadata
                'wmo_longname': ec.codes_get(bufr, 'longStormName').strip(),
                'storm_id': sid,
                'ens_type': ens_type,
                'ens_number': ens_no,
            }
    
            if id_no is None:
                id_no = timestamp_origin.item().strftime('%Y%m%d%H') + \
                        str(np.random.randint(1e3, 1e4))
    
            orig_centre = ec.codes_get(bufr, 'centre')
            if orig_centre == 98:
                provider = 'ECMWF'
            else:
                provider = 'BUFR code ' + str(orig_centre)
    
            for i in range(n_ens):
                name = msg['wmo_longname']
                track = self._subset_to_track(
                    msg, i, provider, timestamp_origin, name, id_no
                )
                if track is not None:
                    self.append(track)
                else:
                    LOGGER.debug('Dropping empty track %s, subset %d', name, i)

    def write_hdf5(self, file_name, complevel=5):
        """Write TC tracks in NetCDF4-compliant HDF5 format. This method
        overrides the method of the base class.
        Parameters
        ----------
        file_name: str or Path
            Path to a new HDF5 file. If it exists already, the file is overwritten.
        complevel : int
            Specifies a compression level (0-9) for the zlib compression of the data.
            A value of 0 or None disables compression. Default: 5
        """
        # change dtype from bool to int to be NetCDF4-compliant, this is undone later
        for track in self.data:
            track.attrs['is_ensemble'] = int(track.attrs['is_ensemble'])
            track.attrs['run_datetime'] = str(track.attrs['run_datetime'])
        try:
            super().write_hdf5(file_name=file_name, complevel=complevel)
        finally:
            # ensure to undo the temporal change of dtype from above
            for track in self.data:
                track.attrs['is_ensemble'] = bool(track.attrs['is_ensemble'])
                track.attrs['run_datetime'] = np.datetime64(
                    track.attrs['run_datetime']
                    )

    @classmethod
    def from_hdf5(cls, file_name):
        """Create new TCTracks object from a NetCDF4-compliant HDF5 file
        Parameters. This method overrides the method of the base class.
        ----------
        file_name : str or Path
            Path to a file that has been generated with `TCForecast.write_hdf`.
        Returns
        -------
        tracks : TCForecast
            TCTracks with data from the given HDF5 file.
        """
        temp = super().from_hdf5(file_name=file_name)
        tracks = TCForecast()
        tracks.data = temp.data
        for track in tracks.data:
            track.attrs['is_ensemble'] = bool(track.attrs['is_ensemble'])
            track.attrs['run_datetime'] = np.datetime64(
                track.attrs['run_datetime']
                )
        return tracks

    @staticmethod
    def get_value_from_bufr_array(var):
        for v_i in var:
            if v_i != MISSING_LONG:
                return v_i
        raise ValueError("Array contained a single, missing value") if len(var) == 1 \
            else ValueError("Did not find a non-missing value in the array")

    @staticmethod
    def _subset_to_track(msg, index, provider, timestamp_origin, name, id_no):
        """Subroutine to process one BUFR subset into one xr.Dataset"""
        lat = np.array(msg['latitude'][index], dtype='float')
        lon = np.array(msg['longitude'][index], dtype='float')
        wnd = np.array(msg['wind_10m'][index], dtype='float')
        pre = np.array(msg['pressure'][index], dtype='float')

        sid = msg['storm_id'].strip()

        timestep_int = np.array(msg['timestamp']).squeeze()
        timestamp = timestamp_origin + timestep_int.astype('timedelta64[h]')

        # 'ens_type' can take a number of values telling us the source of the track.
        # 0 means the deterministic analysis, which we want to flag.
        # See documentation for link to ensemble types.
        ens_bool = msg['ens_type'][index] != 0

        try:
            track = xr.Dataset(
                data_vars={
                    'max_sustained_wind': ('time', np.squeeze(wnd)),
                    'central_pressure': ('time', np.squeeze(pre)/100),
                    'ts_int': ('time', timestep_int),
                },
                coords={
                    'time': timestamp,
                    'lat': ('time', lat),
                    'lon': ('time', lon),
                },
                attrs={
                    'max_sustained_wind_unit': 'm/s',
                    'central_pressure_unit': 'mb',
                    'name': name,
                    'sid': sid,
                    'orig_event_flag': False,
                    'data_provider': provider,
                    'id_no': (int(id_no) + index / 100),
                    'ensemble_number': msg['ens_number'][index],
                    'is_ensemble': ens_bool,
                    'run_datetime': timestamp_origin,
                }
            )
        except ValueError as err:
            LOGGER.warning(
                'Could not process track %s subset %d, error: %s',
                sid, index, err
                )
            return None

        track = track.dropna('time')

        if track.sizes['time'] == 0:
            return None

        # can only make latlon coords after dropna
        track = track.set_coords(['lat', 'lon'])
        track['time_step'] = track.ts_int - \
            track.ts_int.shift({'time': 1}, fill_value=0)

        track = track.drop_vars(['ts_int'])

        track['radius_max_wind'] = (('time'), np.full_like(
            track.time, np.nan, dtype=float)
        )
        track['environmental_pressure'] = (('time'), np.full_like(
            track.time, DEF_ENV_PRESSURE, dtype=float)
        )

        # according to specs always num-num-letter
        track['basin'] = ('time', np.full_like(track.time, sid[2], dtype='<U2'))

        if sid[2] == 'X':
            LOGGER.info(
                'Undefined basin %s for track name %s ensemble no. %d',
                sid[2], track.attrs['name'], track.attrs['ensemble_number'])

        cat_name = CAT_NAMES[set_category(
            max_sus_wind=track.max_sustained_wind.values,
            wind_unit=track.max_sustained_wind_unit,
            saffir_scale=SAFFIR_MS_CAT
        )]
        track.attrs['category'] = cat_name
        return track

    @staticmethod
    def _check_variable(var, n_ens, varname=None):
        """Check the value and dimension of variable"""
        if len(var) == n_ens:
            var[var == MISSING_DOUBLE] = np.nan
            return var
        elif len(var) == 1 and var[0] == MISSING_DOUBLE:
            return np.repeat(np.nan, n_ens)
        elif len(var) == 1 and var[0] != MISSING_DOUBLE:
            LOGGER.warning('%s: only 1 variable value for %d ensemble members, duplicating value to all members. '
                           'This is only acceptable for lat and lon data at time 0.', varname, n_ens)
            return np.repeat(var[0], n_ens)

        else:
            raise ValueError

    @classmethod
    def read_cxml(cls, cxml_path: str, xsl_path: str = None):
        """Reads a cxml (cyclone xml) file and returns a class instance.
        ----------
        cxml_path : str
            Path to the cxml file
        xsl_path : str
            Path to the xsl tranformation file needed to read the cxml data
        Returns
        -------
        tracks : TCForecast
            TCTracks with data from the given cxml file.
        """
        df = cls._cxml_to_df(cxml_path=cxml_path, xsl_path=xsl_path)
        df_groupby = df.groupby(
            ["disturbance_no", "baseTime", "basin", "cycloneNumber", "member"],
            sort=False,
            dropna=False,
        )
        instance = cls()
        instance.data = [cls._fcastdf_to_ds(subdf) for _, subdf in df_groupby]

        return instance

    @staticmethod
    def _cxml_to_df(
        cxml_path: str, xsl_path: str = None, basin_env_pressures: dict = None
    ):
        """Read a cxml v1.1 file; may not work on newer specs."""
        if xsl_path is None:
            xsl_path = CXML2CSV_XSL

        # coerce Path objects to str; coercion superfluous for lxml >= 4.8.0
        # pylint: disable= c-extension-no-member
        xsl = et.parse(str(xsl_path))
        xml = et.parse(str(cxml_path))
        transformer = et.XSLT(xsl)
        csv_string = str(transformer(xml))

        all_storms_df = pd.read_csv(
            io.StringIO(csv_string),
            dtype={
                "member": "Int64",
                "cycloneNumber": "Int64",
                "hour": "Int64",
                "cycloneName": "object",
                "id": "object",
            },
            parse_dates=["baseTime", "validTime"],
            infer_datetime_format=True,
        )

        all_storms_df.dropna(
            subset=["validTime", "latitude", "longitude"], how="any", inplace=True
        )

        if basin_env_pressures is None:
            basin_env_pressures = BASIN_ENV_PRESSURE_CXML

        default_env_pressure = all_storms_df.basin.replace(basin_env_pressures)

        all_storms_df["is_named_storm"] = -all_storms_df["cycloneName"].isna()
        default_name = (
            all_storms_df["cycloneNumber"].astype(str) + " - " + all_storms_df["basin"]
        )

        all_storms_df.fillna(
            {"cycloneName": default_name, "lastClosedIsobar": default_env_pressure},
            inplace=True,
        )

        all_storms_df['time_step'] = all_storms_df.hour.diff().astype(float)
        all_storms_df.time_step[(np.isnan(all_storms_df.time_step))
                               |(all_storms_df.time_step < 0)] = 0

        return all_storms_df

    @staticmethod
    def _fcastdf_to_ds(track_as_df: pd.DataFrame):
        """Convert a given subdataframe into an xr.Dataset"""

        if pd.isna(track_as_df["member"].iloc[0]):
            sid = track_as_df["id"].iloc[0]
        else:
            sid = '{}_{}'.format(track_as_df["id"].iloc[0], track_as_df["member"].iloc[0])

        cat_name = CAT_NAMES[set_category(
            max_sus_wind=track_as_df.maximumWind.values,
            wind_unit="m/s",
            saffir_scale=SAFFIR_MS_CAT
        )]

        return xr.Dataset(
            data_vars={
                # transformation in kn needed until issue https://github.com/CLIMADA-project/climada_python/issues/456 is resolved
                "max_sustained_wind": ("time", track_as_df["maximumWind"].values*1.94384),
                "central_pressure": ("time", track_as_df["minimumPressure"].values),
                "hour": ("time", track_as_df["hour"].values.astype(float)),
                "time_step": ("time", track_as_df["time_step"].values),
                "radius_max_wind": ("time", track_as_df["maximumWindRadius"].values),
                "environmental_pressure": ("time", track_as_df["lastClosedIsobar"].values),
                "basin": ("time", track_as_df["basin"].values),
            },
            coords={
                "time": track_as_df["validTime"].values,
                "lat": ("time", track_as_df["latitude"].values),
                "lon": ("time", track_as_df["longitude"].values),
            },
            attrs={
                "max_sustained_wind_unit": "kn",
                "central_pressure_unit": "mb",
                "name": track_as_df["cycloneName"].iloc[0],
                "sid": sid,
                "orig_event_flag": False,
                "data_provider": track_as_df["origin"].iloc[0],
                "id_no": str(track_as_df["cycloneNumber"].iloc[0]),
                "ensemble_number": str(track_as_df["member"].iloc[0]),
                "is_ensemble": not pd.isna(track_as_df["member"].iloc[0]),
                "run_datetime": track_as_df["baseTime"].iloc[0],
                "is_named_storm": track_as_df["is_named_storm"].iloc[0].astype(int),
                "category": cat_name
            },
        )<|MERGE_RESOLUTION|>--- conflicted
+++ resolved
@@ -245,11 +245,8 @@
         if isinstance(file, str) or isinstance(file, Path):
             # for the case that file is str, try open it
             file = open(file, 'rb')
-<<<<<<< HEAD
-        
         # loop for the messages in the file
         while 1:
-            # read the next message in the file
             bufr = ec.codes_bufr_new_from_file(file)
             # break loop if there are no more messages
             if bufr is None:
@@ -264,137 +261,6 @@
                 ec.codes_get(bufr, 'year'), ec.codes_get(bufr, 'month'),
                 ec.codes_get(bufr, 'day'), ec.codes_get(bufr, 'hour'),
                 ec.codes_get(bufr, 'minute'),
-=======
-
-        bufr = ec.codes_bufr_new_from_file(file)
-
-        # we need to instruct ecCodes to expand all the descriptors
-        # i.e. unpack the data values
-        ec.codes_set(bufr, 'unpack', 1)
-
-        # get the forecast time
-        timestamp_origin = dt.datetime(
-            ec.codes_get(bufr, 'year'), ec.codes_get(bufr, 'month'),
-            ec.codes_get(bufr, 'day'), ec.codes_get(bufr, 'hour'),
-            ec.codes_get(bufr, 'minute'),
-        )
-        timestamp_origin = np.datetime64(timestamp_origin)
-
-        # get storm identifier
-        sid = ec.codes_get(bufr, 'stormIdentifier').strip()
-
-        # number of timesteps (size of the forecast time + initial analysis timestep)
-        try:
-            n_timestep = ec.codes_get_size(bufr, 'timePeriod') + 1
-        except ec.CodesInternalError:
-            LOGGER.warning("Track %s has no defined timePeriod. Track is discarded.", sid)
-            return None
-
-        # get number of ensemble members
-        ens_no = ec.codes_get_array(bufr, "ensembleMemberNumber")
-        n_ens = len(ens_no)
-
-        # See documentation for link to ensemble types
-        # Sometimes only one value is given instead of an array and it needs to be reproduced across all tracks
-        ens_type = ec.codes_get_array(bufr, 'ensembleForecastType')
-        if len(ens_type) == 1:
-            ens_type = np.repeat(ens_type, n_ens)
-
-        # values at timestep 0 (perturbed from the analysis for each ensemble member)
-        lat_init_temp = ec.codes_get_array(bufr, '#2#latitude')
-        lon_init_temp = ec.codes_get_array(bufr, '#2#longitude')
-        pre_init_temp = ec.codes_get_array(bufr, '#1#pressureReducedToMeanSeaLevel')
-        wnd_init_temp = ec.codes_get_array(bufr, '#1#windSpeedAt10M')
-
-        # check dimension of the variables, and replace missing value with NaN
-        lat_init = self._check_variable(lat_init_temp, n_ens, varname="Latitude at time 0")
-        lon_init = self._check_variable(lon_init_temp, n_ens, varname="Longitude at time 0")
-        pre_init = self._check_variable(pre_init_temp, n_ens, varname="Pressure at time 0")
-        wnd_init = self._check_variable(wnd_init_temp, n_ens, varname="Maximum 10m wind at time 0")
-
-        # Create dictionaries of lists to store output for each variable.
-        # Each dict entry is an ensemble member, and it contains a list of forecast values by timestep
-        latitude = {ind_ens: np.array(lat_init[ind_ens]) for ind_ens in range(n_ens)}
-        longitude = {ind_ens: np.array(lon_init[ind_ens]) for ind_ens in range(n_ens)}
-        pressure = {ind_ens: np.array(pre_init[ind_ens]) for ind_ens in range(n_ens)}
-        max_wind = {ind_ens: np.array(wnd_init[ind_ens]) for ind_ens in range(n_ens)}
-
-        # getting the forecasted storms
-        timesteps_int = [0 for x in range(n_timestep)]
-        for ind_timestep in range(1, n_timestep):
-            rank1 = ind_timestep * 2 + 2  # rank for getting storm centre information
-            rank3 = ind_timestep * 2 + 3  # rank for getting max wind information
-
-            # Get timestep
-            timestep = ec.codes_get_array(bufr, "#%d#timePeriod" % ind_timestep)
-            timesteps_int[ind_timestep] = self.get_value_from_bufr_array(timestep)
-
-            # Location of the storm: first check significance value matches what we expect
-            sig_values = ec.codes_get_array(bufr, "#%d#meteorologicalAttributeSignificance" % rank1)
-            significance = self.get_value_from_bufr_array(sig_values)
-
-            # get lat, lon, and pressure of all ensemble members at ind_timestep
-            if significance == 1:
-                lat_temp = ec.codes_get_array(bufr, "#%d#latitude" % rank1)
-                lon_temp = ec.codes_get_array(bufr, "#%d#longitude" % rank1)
-                pre_temp = ec.codes_get_array(bufr, "#%d#pressureReducedToMeanSeaLevel" % (ind_timestep + 1))
-            else:
-                raise ValueError('unexpected meteorologicalAttributeSignificance=', significance)
-
-            # Location of max wind: check significance value matches what we expect
-            sig_values = ec.codes_get_array(bufr, "#%d#meteorologicalAttributeSignificance" % rank3)
-            significanceWind = self.get_value_from_bufr_array(sig_values)
-
-            # max_wind of each ensemble members at ind_timestep
-            if significanceWind == 3:
-                wnd_temp = ec.codes_get_array(bufr, "#%d#windSpeedAt10M" % (ind_timestep + 1))
-            else:
-                raise ValueError('unexpected meteorologicalAttributeSignificance=', significance)
-
-            # check dimension of the variables, and replace missing value with NaN
-            lat = self._check_variable(lat_temp, n_ens, varname="Latitude at time "+str(ind_timestep))
-            lon = self._check_variable(lon_temp, n_ens, varname="Longitude at time "+str(ind_timestep))
-            pre = self._check_variable(pre_temp, n_ens, varname="Pressure at time "+str(ind_timestep))
-            wnd = self._check_variable(wnd_temp, n_ens, varname="Maximum 10m wind at time "+str(ind_timestep))
-
-            # appending values into dictionaries
-            for ind_ens in range(n_ens):
-                latitude[ind_ens] = np.append(latitude[ind_ens], lat[ind_ens])
-                longitude[ind_ens] = np.append(longitude[ind_ens], lon[ind_ens])
-                pressure[ind_ens] = np.append(pressure[ind_ens], pre[ind_ens])
-                max_wind[ind_ens] = np.append(max_wind[ind_ens], wnd[ind_ens])
-
-        # storing information into a dictionary
-        msg = {
-            # subset forecast data
-            'latitude': latitude,
-            'longitude': longitude,
-            'wind_10m': max_wind,
-            'pressure': pressure,
-            'timestamp': timesteps_int,
-
-            # subset metadata
-            'wmo_longname': ec.codes_get(bufr, 'longStormName').strip(),
-            'storm_id': sid,
-            'ens_type': ens_type,
-            'ens_number': ens_no,
-        }
-
-        if id_no is None:
-            id_no = timestamp_origin.item().strftime('%Y%m%d%H') + \
-                    str(np.random.randint(1e3, 1e4))
-
-        orig_centre = ec.codes_get(bufr, 'centre')
-        if orig_centre == 98:
-            provider = 'ECMWF'
-        else:
-            provider = 'BUFR code ' + str(orig_centre)
-
-        for i in range(n_ens):
-            name = msg['wmo_longname']
-            track = self._subset_to_track(
-                msg, i, provider, timestamp_origin, name, id_no
->>>>>>> eece9e6e
             )
             timestamp_origin = np.datetime64(timestamp_origin)
     
@@ -481,7 +347,6 @@
                     longitude[ind_ens] = np.append(longitude[ind_ens], lon[ind_ens])
                     pressure[ind_ens] = np.append(pressure[ind_ens], pre[ind_ens])
                     max_wind[ind_ens] = np.append(max_wind[ind_ens], wnd[ind_ens])
-    
     
             # storing information into a dictionary
             msg = {
