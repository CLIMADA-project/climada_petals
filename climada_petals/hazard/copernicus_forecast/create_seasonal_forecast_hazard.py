"""
This file is part of CLIMADA.

Copyright (C) 2017 ETH Zurich, CLIMADA contributors listed in AUTHORS.

CLIMADA is free software: you can redistribute it and/or modify it under the
terms of the GNU General Public License as published by the Free
Software Foundation, version 3.

CLIMADA is distributed in the hope that it will be useful, but WITHOUT ANY
WARRANTY; without even the implied warranty of MERCHANTABILITY or FITNESS FOR A
PARTICULAR PURPOSE.  See the GNU General Public License for more details.

You should have received a copy of the GNU General Public License along
with CLIMADA. If not, see <https://www.gnu.org/licenses/>.

---

Module to handle seasonal forecast data from the Copernicus Climate Data Store (CDS)
in the U-CLIMADAPT project.

---

This "SeasonalForecast" class serves as a wrapper around the "Downloader" class, centralizing all forecast data
management. It handles multiple stages in the seasonal forecast workflow, including data downloading, processing,
index calculations, and hazard conversion, enabling ease of use and extensibility.
"""

import logging
import calendar
import re
from pathlib import Path
import datetime as dt
import matplotlib.pyplot as plt
import requests

import xarray as xr
import pandas as pd
import numpy as np
import cdsapi

from climada.hazard import Hazard
from climada import CONFIG
from climada.util.coordinates import get_country_geometries
import climada_petals.hazard.copernicus_forecast.seasonal_statistics as seasonal_statistics
from climada_petals.hazard.copernicus_forecast.downloader import download_data


# set path to store data
DATA_DIR = CONFIG.hazard.copernicus.seasonal_forecasts.dir()
LOGGER = logging.getLogger(__name__)


class SeasonalForecast:
    """A class for downloading, processing, and calculating climate indices based on seasonal forecast data.
    The "SeasonalForecast" class serves as a wrapper around the "Downloader" class, centralizing all forecast data management.
    It encompasses multiple stages in the seasonal forecast workflow, including data downloading, processing, index calculations,
    and hazard conversion, enabling ease of use and extensibility.
    This class is designed to perform various operations related to seasonal climate forecasts, such as retrieving data from the
    Copernicus Climate Data Store (CDS), processing the downloaded data, calculating specific climate indices, and converting the
    results into hazard objects for further risk analysis.

    Attributes
    ----------
    data_dir : pathlib.Path
        Directory path where downloaded and processed data will be stored.

    Methods
    -------
    __init__()
        Initializes the SeasonalForecast instance, setting up the data directory and CDS API configurations.

    _get_bounds_for_area_selection(area_selection, margin=0.2)
        Determines geographic bounds for a given area selection and adds a margin if specified.

    explain_index(index_metric)
        Provides an explanation and required input data for a specified climate index.

    _calc_min_max_lead(year, month, leadtime_months=1)
        Calculates minimum and maximum lead times in hours for a given forecast start date.

    _download_data(year_list, month_list, bounds, overwrite, index_metric, format, originating_centre, system, max_lead_month)
        Handles downloading seasonal forecast data for specific years, months, and indices.

    _process_data(year_list, month_list, bounds, overwrite, index_metric, format)
        Processes forecast data into daily averages and saves in NetCDF format.

    download_and_process_data(index_metric, year_list, month_list, area_selection, overwrite, format, originating_centre, system, max_lead_month)
        Downloads and processes forecast data for specified years, months, and climate indices.

    calculate_index(index_metric, year_list, month_list, area_selection, overwrite)
        Calculates a specified climate index for given years, months, and regions.

    save_index_to_hazard(index_metric, year_list, month_list, area_selection, overwrite)
        Converts calculated indices into hazard objects compatible with the CLIMADA framework.

    _is_data_present(file, vars)
        Checks if a specified data file already exists in the directory and meets variable requirements.

    Example Usage
    -------------
    >>> handler = SeasonalForecast()
    >>> handler.download_and_process_data("Tmean", [2021, 2022], [6, 7], "global", True, "netcdf", "ecmwf", "21", 6)
    >>> handler.calculate_index("TX30", [2022], [8], ["DEU", "CHE"], False)
    >>> handler.save_index_to_hazard("TX30", [2022], [8], ["DEU", "CHE"], True)

    Notes
    -----
    This class requires the `cdsapi` and `xarray` libraries for interacting with the CDS API and processing the data,
    respectively. Additionally, ensure that your CDS API key and URL are correctly set up in the `~/.cdsapirc` file.
    """

    def __init__(self):
        """Initialize the SeasonalForecast instance.

        This method sets up logging and initializes the directory for storing
        downloaded and processed data.

        Parameters
        ----------
        

        Notes
        -----
        The Copernicus Climate Data Store (CDS) API credentials should be configured in the `~/.cdsapirc` file.
        Ensure that your `.cdsapirc` file contains valid API credentials for successful data downloads.
        """
        logging.basicConfig(
            format="%(asctime)s | %(levelname)s : %(message)s", level=logging.INFO
        )
        self.logger = logging.getLogger()

    @staticmethod
    def explain_index(index_metric):
        """Provide an explanation and required input data for the specified climate index.

        Parameters
        ----------
        index_metric : str
            The climate index identifier to be explained (e.g., 'TX30', 'Tmean').

        Raises
        ------
        TypeError
            Raised if `index_metric` is not provided as a string type.
        ValueError
            Raised if the specified `index_metric` is not recognized or does not exist.

        Returns
        -------
        dict
            A dictionary containing 'explanation' and 'input_data' if the index is found.
            Returns None if the index is not found or invalid.
        """
        if not isinstance(index_metric, str):
            raise TypeError(
                f"The function expects a string parameter, but received '{type(index_metric).__name__}'.\n"
                f"Did you mean to use quotation marks? For example, use 'TX30' instead of {index_metric}."
            )

        explanation = seasonal_statistics.index_explanations(index_metric)
        if "error" not in explanation:
            print(
                f"Explanation for '{index_metric}': {explanation['explanation']}\nRequired Input Data: {explanation['input_data']}"
            )
        else:
            # Display an informative error message including valid indices
            valid_indices = ", ".join(explanation["valid_indices"])
            raise ValueError(
                f"Unknown index '{index_metric}'. Please use a valid index from the following list: {valid_indices}."
            )

    @staticmethod
    def _get_bounds_for_area_selection(area_selection, margin=0.2):
        """Determine the geographic bounds based on an area selection string.

        This function computes the geographic bounding box for the specified area selection.
        It supports multiple formats, including global selection, bounding box, or country ISO codes.
        The function also adds an optional margin to the bounding box to ensure a broader area is selected.

        Parameters
        ----------
        area_selection : str or list
            Specifies the area for data selection. This parameter can be:
            - "global": To select the entire globe.
            - A list of four floats representing [north, west, south, east] bounds.
            - A list of ISO alpha-3 country codes, e.g., ["DEU", "CHE"] for Germany and Switzerland.
        margin : float, optional
            Additional margin to be added to the bounds in degrees. This is applied to both
            latitude and longitude values. Default is 0.2.

        Returns
        -------
        list
            A list of four floats representing the calculated geographic bounds [north, west, south, east].
            If the area selection is invalid or unrecognized, it returns None.

        Notes
            " here include a warning is WGS84 or add comment on this [north, west, south, east]"

        Raises
        ------
        ValueError
            Raised if area_selection contains unrecognized ISO codes.
        """
        # Handle "global" area selection
        if isinstance(area_selection, str):
            if area_selection.lower() == "global":
                return [90, -180, -90, 180]  # Global bounds: [north, west, south, east]
            else:
                raise ValueError(
                    f"Invalid string for area_selection: '{area_selection}'. Expected 'global' or a list of ISO codes."
                )

        # Handle list of country ISO codes
        elif isinstance(area_selection, list) and all(
            isinstance(item, str) for item in area_selection
        ):
            combined_bounds = [-90, 180, 90, -180]
            for iso in area_selection:
                geo = get_country_geometries(iso).to_crs(epsg=4326)
                bounds = geo.total_bounds
                if np.any(np.isnan(bounds)):
                    LOGGER.warning(
                        f"ISO code '{iso}' not recognized. This region will not be included."
                    )
                    continue

                min_lon, min_lat, max_lon, max_lat = bounds

                lat_margin = margin * (max_lat - min_lat)
                lon_margin = margin * (max_lon - min_lon)

                combined_bounds[0] = max(combined_bounds[0], max_lat + lat_margin)
                combined_bounds[1] = min(combined_bounds[1], min_lon - lon_margin)
                combined_bounds[2] = min(combined_bounds[2], min_lat - lat_margin)
                combined_bounds[3] = max(combined_bounds[3], max_lon + lon_margin)

            if combined_bounds == [-90, 180, 90, -180]:
                raise Exception(
                    f"No area could be identified from ISO codes in {area_selection}"
                )
            else:
                return combined_bounds

        # Handle bounding box selection
        elif isinstance(area_selection, list):
            # Check if the list is a bounding box of four values
            if len(area_selection) == 4:
                try:
                    north, west, south, east = area_selection
                    lat_margin = margin * (north - south)
                    lon_margin = margin * (east - west)
                    north += lat_margin
                    east += lon_margin
                    south -= lat_margin
                    west -= lon_margin
                    return [north, west, south, east]
                except ValueError:
                    error_message = (
                        f"Invalid area selection bounds provided: {area_selection}. "
                        "Expected a list of four numerical values [north, west, south, east]."
                    )

                    raise Exception(error_message)

        else:
            raise ValueError(
                f"Invalid area_selection format: {area_selection}. "
                "Expected 'global', a list of ISO codes, or a list of four numerical values [north, west, south, east]."
            )

    def _calc_min_max_lead(self, year, month, leadtime_months=1):
        """Calculate the minimum and maximum lead time in hours for a given start date.

        Parameters
        ----------
        year : int
            The starting year (e.g., 2023) for the forecast initialization.
        month : int
            The starting month (1-12) for the forecast initialization.
        leadtime_months : int, optional
            Number of months to include in the forecast period, by default 1.

        Returns
        -------
        tuple
            A tuple containing the minimum lead time (min_lead) and maximum lead time (max_lead) in hours.
        """
        total_timesteps = 0
        for m in range(month, month + leadtime_months):
            adjusted_year, adjusted_month = year, m
            if m > 12:
                adjusted_year += 1
                adjusted_month = m - 12

            num_days_month = calendar.monthrange(adjusted_year, adjusted_month)[1]
            timesteps = num_days_month * 24
            total_timesteps += timesteps

        max_lead = total_timesteps + 6
        return 0, max_lead

    def _download_data(
        self,
        year_list,
        month_list,
        bounds,
        overwrite,
        index_metric,
        format,
        originating_centre,
        system,
        max_lead_month,
    ):
        """Download climate forecast data for specified years, months, and a climate index.

        Parameters
        ----------
        year_list : list[int]
            List of years for which to download data.
        month_list : list[int]
            List of months for which to download data.
        bounds : list[float]
            Geographical area bounds for data selection in the format [north, west, south, east].
        overwrite : bool
            If True, overwrites existing files.
        index_metric : str
            Climate index identifier for the requested data.
        format : str
            File format for download, either 'grib' or 'netcdf'.
        originating_centre : str
            The meteorological center producing the forecast (e.g., "dwd", "ecmwf").
        system : str
            The forecast system version (e.g., "21").
        max_lead_month : int
            Maximum lead time in months to download.

        Returns
        -------
        None
        """

        index_params = seasonal_statistics.get_index_params(index_metric)
        variables = index_params["variables"]
        vars_short = [
            seasonal_statistics.VAR_SPECS[var]["short_name"] for var in variables
        ]
        area_str = (
            f"area{int(bounds[1])}_{int(bounds[0])}_{int(bounds[2])}_{int(bounds[3])}"
        )

        for year in year_list:
            for month in month_list:
                # Prepare output paths
                out_dir = Path(
                    f"{DATA_DIR}/input_data/{originating_centre}/{format}/{year}/{month:02d}"
                )
                out_dir.mkdir(parents=True, exist_ok=True)

                # Construct the correct download file path
                file_extension = "grib" if format == "grib" else "nc"

                download_file = (
                    out_dir / f'{"_".join(vars_short)}_{area_str}.{file_extension}'
                )

                # Check if data already exists
                existing_file = self._is_data_present(download_file, variables)

                # Decide whether to download based on `overwrite` flag
                if existing_file and not overwrite:
                    self.logger.info(f"File {existing_file} already exists.")
                    continue  # Skip downloading
                else:
                    # Compute lead times
                    min_lead, max_lead = self._calc_min_max_lead(
                        year, month, max_lead_month
                    )
                    leadtimes = list(range(min_lead, max_lead, 6))
                    self.logger.info(f"{len(leadtimes)} leadtimes to download.")
                    self.logger.debug(f"Lead times are: {leadtimes}")

                    # Define the parameters for the Downloader
                    download_params = {
                        "format": format,
                        "originating_centre": originating_centre,
                        "area": bounds,
                        "system": system,
                        "variable": variables,
                        "month": f"{month:02d}",
                        "year": year,
                        "day": "01",
                        "leadtime_hour": leadtimes,
                    }

                    try:
                        download_data(
                            "seasonal-original-single-levels",
                            download_params,
                            download_file,
                            overwrite=overwrite,
                        )
                    except Exception as e:
                        raise Exception(str(e))

    def _process_data(
        self,
        year_list,
        month_list,
        bounds,
        overwrite,
        index_metric,
        format,
        originating_centre,
    ):
        """Process the downloaded climate forecast data into daily average values.

        Parameters
        ----------
        year_list : list[int]
            List of years for which to process data.
        month_list : list[int]
            List of months for which to process data.
        bounds : list[float]
            Geographical area bounds for processing, specified as [north, west, south, east].
        overwrite : bool
            If True, overwrites existing processed files.
        index_metric : str
            Climate index identifier being processed (e.g., 'Tmean', 'TX30').
        format : str
            File format of the downloaded data, either 'grib' or 'nc'.
        originating_centre : str
            The meteorological center producing the forecast (e.g., "dwd", "ecmwf").

        Returns
        -------
        None
        """
        index_params = seasonal_statistics.get_index_params(index_metric)
        variables = index_params["variables"]
        vars_short = [
            seasonal_statistics.VAR_SPECS[var]["short_name"] for var in variables
        ]
        area_str = (
            f"area{int(bounds[1])}_{int(bounds[0])}_{int(bounds[2])}_{int(bounds[3])}"
        )

        for year in year_list:
            for month in month_list:

                output_dir = Path(
                    f"{DATA_DIR}/input_data/netcdf/daily/{originating_centre}/{year}/{month:02d}"
                )

                daily_file = output_dir / f'{"_".join(vars_short)}_{area_str}.nc'

                output_dir.mkdir(parents=True, exist_ok=True)

                file_extension = "grib" if format == "grib" else "nc"

                input_file = (
                    f"{DATA_DIR}/input_data/{originating_centre}/{format}/{year}/{month:02d}/"
                    f"{index_params['filename_lead']}_{area_str}.{file_extension}"
                )

                input_file = self._is_data_present(
                    input_file, index_params["variables"]
                )

                if input_file is None:
                    self.logger.error(
                        f"Input file {input_file} not found. Skipping processing for {year}-{month:02d}."
                    )
                    continue

                # Process and save the data
                if not daily_file.exists() or overwrite:
                    try:
                        if format == "grib":
                            with xr.open_dataset(input_file, engine="cfgrib") as ds:
                                ds_mean = ds.coarsen(step=4, boundary="trim").mean()
                                ds_max = ds.coarsen(step=4, boundary="trim").max()
                                ds_min = ds.coarsen(step=4, boundary="trim").min()
                        else:
                            with xr.open_dataset(input_file) as ds:
                                ds_mean = ds.coarsen(step=4, boundary="trim").mean()
                                ds_max = ds.coarsen(step=4, boundary="trim").max()
                                ds_min = ds.coarsen(step=4, boundary="trim").min()

                        # Create a new dataset combining mean, max, and min values
                        combined_ds = xr.Dataset()
                        for var in vars_short:
                            combined_ds[f"{var}_mean"] = ds_mean[var]
                            combined_ds[f"{var}_max"] = ds_max[var]
                            combined_ds[f"{var}_min"] = ds_min[var]

                        # Save combined dataset to NetCDF
                        combined_ds.to_netcdf(
                            str(daily_file)
                        )  # Convert Path to string for compatibility

                    except FileNotFoundError:
                        self.logger.error(
                            f"{format.capitalize()} file does not exist, download failed."
                        )
                        continue
                else:
                    self.logger.info(f"Daily file {daily_file} already exists.")

    def download_and_process_data(
        self,
        index_metric,
        year_list,
        month_list,
        area_selection,
        overwrite,
        format,
        originating_centre,
        system,
        max_lead_month,
    ):
        """
        Download and process climate forecast data from CDS Copernicus Climate Data Store, specifically
        Seasonal forecast daily and subdaily data on single levels for specified years, months, area,
        and climate index.

        Parameters
        ----------
        index_metric : str
            Climate index identifier to be processed (e.g., 'Tmean', 'TR').
        year_list : list of int
            List of years for which to download and process data.
        month_list : list of int
            List of months for which to download and process data.
        area_selection : str or list
            Area specification for the data retrieval. It can be "global", a list of ISO-3 country codes,
            or a list of coordinates as [north, west, south, east].
        overwrite : bool
            If True, overwrites existing files.
        format : str
            File format for download and processing ('grib' or 'netcdf').
        originating_centre : str
            The meteorological center producing the forecast (e.g., 'ecmwf', 'dwd').
        system : str
            The forecast system version (e.g., '21').
        max_lead_month : int
            Maximum lead time in months for which forecast data should be downloaded.

        Important Notes
        ---------------
        - **CDS Parameter Selection**: Please refer to the Copernicus Climate Data Store (CDS) website
        for information on valid parameter values. Proper knowledge of CDS dataset specifications
        (including variable names, temporal resolutions, and spatial configurations) is required
        for effective parameter selection.
        - **Terms and Conditions**: Before using this function, remember to accept
        the terms and conditions of this dataset. These terms can be reviewed on the download
        page of "Seasonal forecast daily and subdaily data on single levels"(https://cds.climate.copernicus.eu/datasets/seasonal-original-single-levels?tab=overview)

        Returns
        -------
        None
        """
        bounds = self._get_bounds_for_area_selection(area_selection)
        self._download_data(
            year_list,
            month_list,
            bounds,
            overwrite,
            index_metric,
            format,
            originating_centre,
            system,
            max_lead_month,
        )
        self._process_data(
            year_list,
            month_list,
            bounds,
            overwrite,
            index_metric,
            format,
            originating_centre,
        )

    def calculate_index(
        self,
        index_metric,
        year_list,
        month_list,
        area_selection,
        overwrite,
        originating_centre=None,
        threshold=27,
        min_duration=3,
        max_gap=0,
        tr_threshold=20,
        data_out=None,
    ):
        """
        Calculate a specified climate index for given years, months, and regions.

        This function processes input climate data and computes daily, monthly, and statistical summaries
        for a specified climate index, saving the outputs in NetCDF format.

        Parameters
        ----------
        index_metric : str
            The climate index to be calculated (e.g., 'Tmean', 'TR'). Supported indices include:
            'HIS', 'HIA', 'Tmean', 'Tmax', 'Tmin', 'HUM', 'RH', 'AT', 'WBGT', 'TR', and 'TX30'.
        year_list : list of int
            List of years for which to calculate the index.
        month_list : list of int
            List of months (1-12) for which to calculate the index.
        area_selection : str or list
            Specifies the area for data selection. Options include:
            - "global": Selects the entire globe.
            - A list of ISO-3 country codes, e.g., ["DEU", "CHE"].
            - A list of coordinates [north, west, south, east] in degrees.
        overwrite : bool
            If True, existing files will be overwritten. If False, skips the calculation if files already exist.
        originating_centre : str, optional
            The meteorological center that produced the forecast (e.g., 'ecmwf', 'dwd').

        Returns
        -------
        None

        Notes
        -----
        - This method checks if the necessary data files already exist and processes them only if required.
        - The function can calculate different climate indices using predefined parameters and methods.
        - Results are saved as daily data, monthly summaries, and statistical summaries in the specified output directory.
        """
        bounds = self._get_bounds_for_area_selection(area_selection)
        area_str = (
            f"area{int(bounds[1])}_{int(bounds[0])}_{int(bounds[2])}_{int(bounds[3])}"
        )
        index_params = seasonal_statistics.get_index_params(index_metric)
        vars_short = [
            seasonal_statistics.VAR_SPECS[var]["short_name"]
            for var in index_params["variables"]
        ]

        for year in year_list:
            for month in month_list:
                input_file_name = (
                    DATA_DIR
                    / "input_data"
                    / "netcdf"
                    / "daily"
                    / originating_centre
                    / str(year)
                    / f"{month:02d}"
                    / f'{"_".join(list(vars_short))}_{area_str}.nc'
                )

                grib_file_name = (
                    DATA_DIR
                    / "input_data"
                    / originating_centre
                    / "grib"
                    / str(year)
                    / f"{month:02d}"
                    / f'{"_".join(list(vars_short))}_{area_str}.grib'
                )

                # Check if input data is present
                input_file_name = self._is_data_present(
                    str(input_file_name), index_params["variables"]
                )
                grib_file_name = self._is_data_present(
                    str(grib_file_name), index_params["variables"]
                )

                # Define output paths using Pathlib
                out_dir = (
                    DATA_DIR
                    / "indices"
                    / originating_centre
                    / index_metric
                    / str(year)
                    / f"{month:02d}"
                )
                out_daily_path = out_dir / f"daily_{area_str}.nc"
                out_stats_path = out_dir / f"stats_{area_str}.nc"
                out_monthly_path = out_dir / f"monthly_{area_str}.nc"
                out_stats_path.parent.mkdir(parents=True, exist_ok=True)

                # Check if the index (monthly) file exists
                if out_monthly_path.exists() and not overwrite:
                    self.logger.info(f"Index file {out_monthly_path} already exists.")
                    continue

                # Define index-specific parameters in kwargs
                kwargs = {}
                if index_metric == "TR":
                    kwargs["tr_threshold"] = tr_threshold
                elif index_metric == "HW":
                    kwargs["threshold"] = threshold
                    kwargs["min_duration"] = min_duration
                    kwargs["max_gap"] = max_gap

                # Select and execute the correct function based on index_metric
                if index_metric in [
                    "HIS",
                    "HIA",
                    "Tmean",
                    "Tmax",
                    "Tmin",
                    "HUM",
                    "RH",
                    "AT",
                    "WBGT",
                ]:
                    ds_daily, ds_monthly, ds_stats = (
                        seasonal_statistics.calculate_heat_indices_metrics(
                            input_file_name, index_metric
                        )
                    )
                elif index_metric == "TR":
                    ds_daily, ds_monthly, ds_stats = (
                        seasonal_statistics.calculate_tr_days(
                            grib_file_name, index_metric, **kwargs
                        )
                    )
                elif index_metric == "TX30":
                    ds_daily, ds_monthly, ds_stats = (
                        seasonal_statistics.calculate_tx30_days(
                            grib_file_name, index_metric
                        )
                    )
                elif index_metric == "HW":
                    ds_daily, ds_monthly, ds_stats = (
                        seasonal_statistics.calculate_hw_days(
                            grib_file_name, index_metric, **kwargs
                        )
                    )
                else:
                    self.logger.error(
                        f"Index {index_metric} is not implemented. Supported indices are "
                        "'HIS', 'HIA', 'Tmean', 'Tmax', 'Tmin', 'HUM', 'RH', 'AT', 'WBGT', 'TR', 'TX30', and 'HW'."
                    )
                    continue

<<<<<<< HEAD
                        # Check for None outputs before attempting to save
                        if ds_monthly is None or ds_stats is None:
                            print(
                                "Warning: calculate_hw_days returned None, skipping save."
                            )
                            continue
                    else:
                        self.logger.error(
                            f"Index {index_metric} is not implemented. Supported indices "
                            "are 'HIS', 'HIA', 'Tmean', 'Tmax', 'Tmin', 'HUM', 'RH', 'AT', 'WBGT', 'TR', and 'TX30' and 'HW'"
                        )
=======
                # Skip saving if calculation returned None
                if ds_monthly is None or ds_stats is None:
                    self.logger.warning(
                        f"Calculation returned None for {index_metric}, skipping save."
                    )
                    continue
>>>>>>> 4a8e58c4

                # Save output files
                self.logger.info(f"Writing index data to {out_monthly_path}.")
                if index_metric in [
                    "HIS",
                    "HIA",
                    "Tmean",
                    "Tmax",
                    "Tmin",
                    "HUM",
                    "RH",
                    "AT",
                    "WBGT",
                ]:
                    ds_daily.to_netcdf(str(out_daily_path))
                ds_monthly.to_netcdf(str(out_monthly_path))
                ds_stats.to_netcdf(str(out_stats_path))

                # Confirm data saving
                if out_monthly_path.exists() and out_stats_path.exists():
                    self.logger.info(
                        f"Index {index_metric} successfully calculated and saved for {year}-{month:02d}."
                    )
                    print(
                        f"Data saved at:\n- Monthly index: {out_monthly_path}\n- Statistics: {out_stats_path}"
                    )
                    if index_metric in [
                        "HIS",
                        "HIA",
                        "Tmean",
                        "Tmax",
                        "Tmin",
                        "HUM",
                        "RH",
                        "AT",
                        "WBGT",
                    ]:
                        print(f"- Daily index data: {out_daily_path}")
                else:
                    self.logger.warning(
                        f"Index {index_metric} for {year}-{month:02d} may not have been saved correctly."
                    )

    def save_index_to_hazard(
        self,
        index_metric,
        year_list,
        month_list,
        area_selection,
        overwrite,
        originating_centre,
    ):
        """
        Convert climate indices to hazard objects in HDF5 format.

        Processes specified climate indices by year, month, and region, creating and storing Hazard objects
        with attributes like hazard type, intensity, and coordinates. Results are saved in structured HDF5
        format for storage and easy retrieval.

        Parameters
        ----------
        index_metric : str
            The climate index identifier to be processed into hazard format (e.g., 'TR' for tropical nights,
            'TX30' for hot days, or 'HW' for heatwave days).
        year_list : list of int
            List of years for which to process the climate index (e.g., [2020, 2021]).
        month_list : list of int
            List of months for which to process the climate index (values 1-12).
        area_selection : str or list
            Specifies the geographical area for which data should be processed. This parameter can be:
            - "global" for worldwide data.
            - A list of ISO alpha-3 codes (e.g., ["DEU", "CHE"]) for multiple countries.
            - A list of four numbers representing [north, west, south, east] in degrees for a bounding box.
        overwrite : bool
            If True, forces the system to overwrite existing hazard files. If False, skips processing
            if files are already present for the specified year, month, and region.
        Returns
        -------
        None
        Saves the processed climate indices as hazard objects in HDF5 format, ready for further analysis.
        """

        # Calculate the bounds and area string
        bounds = self._get_bounds_for_area_selection(area_selection)
        area_str = (
            f"area{int(bounds[1])}_{int(bounds[0])}_{int(bounds[2])}_{int(bounds[3])}"
        )

        hazard_type = index_metric
        intensity_variable = f"{index_metric}"

        # Set intensity unit based on the type of index
        if index_metric in ["TR", "TX30", "HW"]:
            intensity_unit = "days"
        elif index_metric in [
            "Tmean",
            "Tmin",
            "Tmax",
            "HIA",
            "HIS",
            "HUM",
            "AT",
            "WBGT",
        ]:
            intensity_unit = "°C"
        elif index_metric == "RH":
            intensity_unit = "%"  # Relative Humidity is in percentage
        else:
            intensity_unit = "°C"  # Default to Celsius if not specified

        for year in year_list:
            for month in month_list:
                # Define input and output paths
                input_file_name = (
                    DATA_DIR
                    / "indices"
                    / originating_centre
                    / index_metric
                    / str(year)
                    / f"{month:02d}"
                    / f"monthly_{area_str}.nc"
                )
                output_dir = (
                    DATA_DIR
                    / "hazard"
                    / originating_centre
                    / index_metric
                    / str(year)
                    / f"{month:02d}"
                )
                output_dir.mkdir(parents=True, exist_ok=True)

                try:
                    # Check if the file already exists
                    file_path = output_dir / f"hazard_{area_str}.hdf5"
                    if file_path.exists() and not overwrite:
                        self.logger.info(f"Hazard file {file_path} already exists.")
                        continue

                    else:
                        # Open input file and process data
                        with xr.open_dataset(str(input_file_name)) as ds:
                            ds["step"] = xr.DataArray(
                                [f"{date}-01" for date in ds["step"].values],
                                dims=["step"],
                            )
                            ds["step"] = pd.to_datetime(ds["step"].values)
                            ensemble_members = ds["number"].values
                            hazard = []

                            # Iterate through ensemble members and create Hazard objects
                            for i, member in enumerate(ensemble_members):
                                ds_subset = ds.sel(number=member)
                                hazard.append(
                                    Hazard.from_xarray_raster(
                                        data=ds_subset,
                                        hazard_type=hazard_type,
                                        intensity_unit=intensity_unit,
                                        intensity=intensity_variable,
                                        coordinate_vars={
                                            "event": "step",
                                            "longitude": "longitude",
                                            "latitude": "latitude",
                                        },
                                    )
                                )
                                if i == 0:
                                    number_lead_times = len(hazard[0].event_name)
                                hazard[i].event_name = [
                                    f"member{member}"
                                ] * number_lead_times

                        # Concatenate and write hazards
                        hazard = Hazard.concat(hazard)
                        hazard.check()
                        hazard.write_hdf5(str(file_path))

                        print(
                            f"Completed processing for {year}-{month:02d}. Data saved in {output_dir}."
                        )

                except FileNotFoundError as e:
                    print(
                        f"File not found: {e.filename}"
                    )  # Error handling for missing files
                except Exception as e:
                    print(f"An error occurred: {e}")  # General error handling

        # Display the final hazard object for verification
        last_hazard_file = file_path
        hazard_obj = Hazard.from_hdf5(str(last_hazard_file))
        hazard_obj.plot_intensity(1, smooth=False)
        converted_dates = [dt.datetime.fromordinal(date) for date in hazard_obj.date]
        plt.figtext(
            0.5,
            0.23,
            f"Date: {converted_dates[0].strftime('%Y-%m-%d')}",
            ha="center",
            fontsize=16,
        )
        plt.tight_layout()

    @staticmethod
    def _is_data_present(file, vars):
        """Check if data is already present in the given directory.

        This utility function verifies the presence of a data file in the specified directory.
        It checks if the file exists and if it contains the required climate variables, ensuring
        that the data is complete and meets the required specifications.

        Parameters
        ----------
        file : str or Path
            The path or filename to be checked. If given as a string, it is converted to a Path object.
        vars : list of str
            A list of variable names expected to be present in the file (e.g., ['2m_dewpoint_temperature', '2m_temperature']).
            Short names of these variables are used to verify the contents of the file.

        Returns
        -------
        Path or None
            - Returns the file path (as a Path object) if a matching file with the required variables is found.
            - Returns None if the file does not exist or does not contain the required data.

        Notes
        -----
        - The function uses short names from the `VAR_SPECS` dictionary to perform the validation.
        - File naming patterns are matched using regular expressions, ensuring compatibility with
        specific naming conventions.
        """
        file = Path(file) if isinstance(file, str) else file
        vars_short = [seasonal_statistics.VAR_SPECS[var]["short_name"] for var in vars]
        parent_dir = file.parent

        if not parent_dir.exists():
            return None

        # Adjusted to match the new naming pattern without validating the originating center
        rest = re.search(r"(area.*)", str(file)).group(0)
        for filename in parent_dir.iterdir():
            s = re.search(rf'.*{".*".join(vars_short)}.*{rest}', filename.name)
            if s:
                return parent_dir / s.group(0)
        return None<|MERGE_RESOLUTION|>--- conflicted
+++ resolved
@@ -743,26 +743,12 @@
                     )
                     continue
 
-<<<<<<< HEAD
-                        # Check for None outputs before attempting to save
-                        if ds_monthly is None or ds_stats is None:
-                            print(
-                                "Warning: calculate_hw_days returned None, skipping save."
-                            )
-                            continue
-                    else:
-                        self.logger.error(
-                            f"Index {index_metric} is not implemented. Supported indices "
-                            "are 'HIS', 'HIA', 'Tmean', 'Tmax', 'Tmin', 'HUM', 'RH', 'AT', 'WBGT', 'TR', and 'TX30' and 'HW'"
-                        )
-=======
                 # Skip saving if calculation returned None
                 if ds_monthly is None or ds_stats is None:
                     self.logger.warning(
                         f"Calculation returned None for {index_metric}, skipping save."
                     )
                     continue
->>>>>>> 4a8e58c4
 
                 # Save output files
                 self.logger.info(f"Writing index data to {out_monthly_path}.")
