--- conflicted
+++ resolved
@@ -29,15 +29,9 @@
         "crop_production": {
             "local_data": "{local_data.system}/ISIMIP_crop"
         },
-<<<<<<< HEAD
-	"openstreetmap" : {
-	    "local_data" : "{local_data.system}/openstreetmap"
-},
-=======
 	"openstreetmap": {
     		"local_data": "{local_data.system}/openstreetmap"
 			},
->>>>>>> c8f2d607
         "litpop": {
             "resources": {
                 "world_bank_inc_group": "http://databank.worldbank.org/data/download/site-content/OGHIST.xls"
