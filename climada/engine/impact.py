--- conflicted
+++ resolved
@@ -397,17 +397,10 @@
             matplotlib.figure.Figure, cartopy.mpl.geoaxes.GeoAxesSubplot
             """
         if not hasattr(self.imp_mat, "shape") or self.imp_mat.shape[1] == 0:
-<<<<<<< HEAD
-            LOGGER.error('attribute imp_mat is empty. Recalculate Impact'
-                         'instance with parameter save_mat=True')
-            return []
+            raise ValueError('attribute imp_mat is empty. Recalculate Impact'
+                             'instance with parameter save_mat=True')
         if 'cmap' not in kwargs:
             kwargs['cmap'] = CMAP_CONTINUOUS2
-=======
-            raise ValueError('attribute imp_mat is empty. Recalculate Impact'
-                             'instance with parameter save_mat=True')
-
->>>>>>> c4937ba7
         impact_at_events_exp = self._build_exp_event(event_id)
         axis = impact_at_events_exp.plot_hexbin(mask, ignore_zero, pop_name,
                                                 buffer, extend, axis=axis, **kwargs)
@@ -441,20 +434,13 @@
             cartopy.mpl.geoaxes.GeoAxesSubplot
         """
         if not hasattr(self.imp_mat, "shape") or self.imp_mat.shape[1] == 0:
-<<<<<<< HEAD
-            LOGGER.error('attribute imp_mat is empty. Recalculate Impact'
-                         'instance with parameter save_mat=True')
-            return []
+            raise ValueError('attribute imp_mat is empty. Recalculate Impact'
+                             'instance with parameter save_mat=True')
+
+        if event_id not in self.event_id:
+            raise ValueError(f'Event ID {event_id} not found')
         if 'cmap' not in kwargs:
             kwargs['cmap'] = CMAP_CONTINUOUS2
-=======
-            raise ValueError('attribute imp_mat is empty. Recalculate Impact'
-                             'instance with parameter save_mat=True')
-
-        if event_id not in self.event_id:
-            raise ValueError(f'Event ID {event_id} not found')
-
->>>>>>> c4937ba7
         impact_at_events_exp = self._build_exp_event(event_id)
         axis = impact_at_events_exp.plot_basemap(mask, ignore_zero, pop_name,
                                                  buffer, extend, zoom, url, axis=axis, **kwargs)
