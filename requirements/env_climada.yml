--- conflicted
+++ resolved
@@ -3,10 +3,5 @@
   - conda-forge
   - defaults
 dependencies:
-<<<<<<< HEAD
   - scikit-image>=0.21
-  - climada>=4.0
-  - pymrio>=0.5.2
-=======
-  - scikit-image>=0.21
->>>>>>> 0b0fe7e6
+  - pymrio>=0.5.2