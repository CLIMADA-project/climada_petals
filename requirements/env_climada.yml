--- conflicted
+++ resolved
@@ -3,12 +3,6 @@
   - conda-forge
   - defaults
 dependencies:
-<<<<<<< HEAD
-  - scikit-image>=0.21
-  - pymrio>=0.5.2
-  - igraph
-=======
   - overpy
   - pymrio>=0.5
-  - scikit-image>=0.22
->>>>>>> 7da7f127
+  - scikit-image>=0.22