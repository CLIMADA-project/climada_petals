name: climada_env
channels:
  - conda-forge
  - nodefaults
dependencies:
  - boario>=0.6.0
  - cdsapi>=0.7
  - esmpy>=8.4.2  # 8.4.1 has an issue with ESMFMKFILE env var being required
  - importlib-metadata<8.0  # 8.0 is incompatible with esmpy 8.4 (which is the only version available for windows 2024-07)
  - libgdal>=3.10
  - lxml>=5
  - meson>=1.4,<1.5  # meson >=1.5 may break geoclaw setup (at least for python 3.11)
  - meson-python>=0.15,<0.16  # as of 2024-04 something seems to be wrong with 0.16
  - osm-flex>=1.1
  - overpy>=0.7
<<<<<<< HEAD
  - pymrio>=0.5.2
  - rioxarray>=0.15
=======
  - pymrio>=0.5
  - rioxarray>=0.18
>>>>>>> a566c08e
  - ruamel.yaml>=0.18
  - scikit-image>=0.25
  - xesmf>=0.8<|MERGE_RESOLUTION|>--- conflicted
+++ resolved
@@ -3,7 +3,7 @@
   - conda-forge
   - nodefaults
 dependencies:
-  - boario>=0.6.0
+  - boario>=0.6.2
   - cdsapi>=0.7
   - esmpy>=8.4.2  # 8.4.1 has an issue with ESMFMKFILE env var being required
   - importlib-metadata<8.0  # 8.0 is incompatible with esmpy 8.4 (which is the only version available for windows 2024-07)
@@ -13,13 +13,8 @@
   - meson-python>=0.15,<0.16  # as of 2024-04 something seems to be wrong with 0.16
   - osm-flex>=1.1
   - overpy>=0.7
-<<<<<<< HEAD
   - pymrio>=0.5.2
-  - rioxarray>=0.15
-=======
-  - pymrio>=0.5
   - rioxarray>=0.18
->>>>>>> a566c08e
   - ruamel.yaml>=0.18
   - scikit-image>=0.25
   - xesmf>=0.8