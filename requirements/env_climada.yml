name: climada_env
channels:
  - conda-forge
  - nodefaults
dependencies:
<<<<<<< HEAD
  - pymrio>=0.5.2
  - boario==0.5.9
  - cdsapi>=0.6
  - meson-python>=0.15,<0.16  # as of 2024-04-22 something seems to be wrong with 0.16
=======
  - cdsapi>=0.7
  - importlib-metadata<8.0  # 8.0 is incompatible with esmpy 8.4 (which is the only version available for windows 2024-07)
  - meson-python>=0.15,<0.16  # as of 2024-04 something seems to be wrong with 0.16
>>>>>>> b020a69b
  - osm-flex>=1.1
  - overpy>=0.7
  - pymrio>=0.5
  - rioxarray>=0.15
  - ruamel.yaml>=0.18
  - scikit-image>=0.20
  - xesmf>=0.8<|MERGE_RESOLUTION|>--- conflicted
+++ resolved
@@ -3,16 +3,11 @@
   - conda-forge
   - nodefaults
 dependencies:
-<<<<<<< HEAD
   - pymrio>=0.5.2
   - boario==0.5.9
-  - cdsapi>=0.6
-  - meson-python>=0.15,<0.16  # as of 2024-04-22 something seems to be wrong with 0.16
-=======
   - cdsapi>=0.7
   - importlib-metadata<8.0  # 8.0 is incompatible with esmpy 8.4 (which is the only version available for windows 2024-07)
   - meson-python>=0.15,<0.16  # as of 2024-04 something seems to be wrong with 0.16
->>>>>>> b020a69b
   - osm-flex>=1.1
   - overpy>=0.7
   - pymrio>=0.5
