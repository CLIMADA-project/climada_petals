--- conflicted
+++ resolved
@@ -3,55 +3,5 @@
   - conda-forge
   - defaults
 dependencies:
-<<<<<<< HEAD
-  - bottleneck>=1.3
-  - cartopy>=0.20.0,<0.20.3  # 0.20.3 has an issue with geographic crs in plots
-  - cfgrib>=0.9.7,<0.9.10  # 0.9.10 cannot read the icon_grib files from https://opendata.dwd.de
-  - contextily>=1.0
-  - dask>=2.25
-  - gdal!=3.4.1  # has an issue with fiona on Windows (climada_python #403)
-  - geopandas>=0.8
-  - h5py>=2.10
-  - haversine>=2.3
-  - matplotlib>=3.2,<3.6  # 3.6 requires cartopy 0.21 (s. https://github.com/SciTools/cartopy/pull/2054)
-  - netcdf4>=1.5
-  - numba>=0.51,!=0.55.0  # 0.55.0 has a bug breaking coverage reports
-  - openpyxl>=3.0
-  - pandas-datareader>=0.9
-  - pathos>=0.2
-  - pint>=0.15
-  - pip
-  - proj!=9.0.0  # there are issues with proj 9.0.0 (climada_python #381)
-  - pycountry>=20.7
-  - pyepsg>=0.4
-  - pytables>=3.6
-  - python=3.9
-  - pyxlsb>=1.0
-  - rasterio>=1.2.7,<1.3  # 1.3 yields different results for some tests (climada_python #512)
-  - requests>=2.24
-  - rioxarray
-  - salib>=1.3.0
-  - scikit-learn>=1.0
-  - scikit-image>=0.19
-  - scipy>=1.6
-  - sparse>=0.13
-  - statsmodels>=0.11
-  - tabulate>=0.8
-  - tqdm>=4.48
-  - xarray>=0.13
-  - xesmf
-  - xlrd>=1.2
-  - xlsxwriter>=1.3
-  - xmlrunner>=1.7
-  - pip:
-    - cdsapi
-    - dantro
-    - deprecation>=2.1
-    - overpy>=0.4
-    - peewee>=3.14
-    - pybufrkit>=0.2
-    - SALib==1.3.12
-=======
   - climada=3.3
-  - scikit-image=0.19
->>>>>>> 583f8f45
+  - scikit-image=0.19