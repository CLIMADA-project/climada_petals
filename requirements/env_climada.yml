--- conflicted
+++ resolved
@@ -3,15 +3,10 @@
   - conda-forge
   - nodefaults
 dependencies:
-  - meson-python
   - cdsapi>=0.6
-<<<<<<< HEAD
   - gfortran>=13.0
-  - meson-python>=0.15
-=======
   - meson-python>=0.15,<0.16  # as of 2024-04-22 something seems to be wrong with 0.16
   - osm-flex>=1.1
->>>>>>> ec58e88e
   - overpy>=0.7
   - pymrio>=0.5
   - rioxarray>=0.13
