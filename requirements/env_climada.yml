name: climada_env
channels:
  - conda-forge
  - nodefaults
dependencies:
<<<<<<< HEAD
  - cdsapi>=0.6
  - gfortran>=13.0
  - meson-python>=0.15,<0.16  # as of 2024-04-22 something seems to be wrong with 0.16
=======
  - boario>=0.5
  - cdsapi>=0.7
  - importlib-metadata<8.0  # 8.0 is incompatible with esmpy 8.4 (which is the only version available for windows 2024-07)
  - esmpy>=8.3,<8.4.1  # 8.4.1 has an issue with ESMFMKFILE env var being required (otherwise, listing esmpy is redundant as xesmf needs it)
  - meson-python>=0.15,<0.16  # as of 2024-04 something seems to be wrong with 0.16
>>>>>>> e12e2b85
  - osm-flex>=1.1
  - overpy>=0.7
  - pymrio>=0.5
  - rioxarray>=0.15
  - ruamel.yaml>=0.18
  - scikit-image>=0.20
  - xesmf>=0.8<|MERGE_RESOLUTION|>--- conflicted
+++ resolved
@@ -3,17 +3,12 @@
   - conda-forge
   - nodefaults
 dependencies:
-<<<<<<< HEAD
-  - cdsapi>=0.6
-  - gfortran>=13.0
-  - meson-python>=0.15,<0.16  # as of 2024-04-22 something seems to be wrong with 0.16
-=======
   - boario>=0.5
   - cdsapi>=0.7
   - importlib-metadata<8.0  # 8.0 is incompatible with esmpy 8.4 (which is the only version available for windows 2024-07)
   - esmpy>=8.3,<8.4.1  # 8.4.1 has an issue with ESMFMKFILE env var being required (otherwise, listing esmpy is redundant as xesmf needs it)
+  - gfortran>=13.0
   - meson-python>=0.15,<0.16  # as of 2024-04 something seems to be wrong with 0.16
->>>>>>> e12e2b85
   - osm-flex>=1.1
   - overpy>=0.7
   - pymrio>=0.5
