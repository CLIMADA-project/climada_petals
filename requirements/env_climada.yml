--- conflicted
+++ resolved
@@ -11,15 +11,10 @@
   - lxml>=6
   - meson>=1.4,<1.5  # meson >=1.5 may break geoclaw setup (at least for python 3.11)
   - meson-python>=0.18
-  - openpyxl=3.0  # pymrio 0.6 basically requires openpyxl 3.0
   - osm-flex>=1.1
   - overpy>=0.7
   - pymrio>=0.6
-<<<<<<< HEAD
-  - rioxarray>=0.18
-=======
   - rioxarray>=0.19
->>>>>>> 80101bc1
   - ruamel.yaml>=0.18
   - scikit-image>=0.25
   - xesmf>=0.8