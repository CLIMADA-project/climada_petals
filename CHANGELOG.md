--- conflicted
+++ resolved
@@ -1,8 +1,12 @@
 # Changelog
 
-## 5.0.0
+## Unreleased
 
-Release date: 2024-07-19
+Release date: YYYY-MM-DD
+
+Code freeze date: YYYY-MM-DD
+
+### Description
 
 ### Dependency Changes
 
@@ -63,11 +67,8 @@
 - Update the table of content for the tutorials [#125](https://github.com/CLIMADA-project/climada_petals/pull/125)
 - Store all-zero fraction matrices in `LowFlow` and `WildFire` hazards [#129](https://github.com/CLIMADA-project/climada_petals/pull/129) [#131](https://github.com/CLIMADA-project/climada_petals/pull/131)
 
-<<<<<<< HEAD
-=======
 - `eeioa` approach from the supply chain module. See [associated discussion](https://github.com/CLIMADA-project/climada_petals/pull/81#discussion_r1596546221).
 
->>>>>>> d9cdf2dc
 ## 4.1.0
 
 Release date: 2024-02-19
